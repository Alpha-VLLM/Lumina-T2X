--- conflicted
+++ resolved
@@ -31,40 +31,18 @@
 
 ## 📽️ Demos
 
-<<<<<<< HEAD
-### Demos of Images
-=======
 ### Image Generation
->>>>>>> 88a3a1e7
 <p align="center">
  <img src="./assets/images/demo_image.png" width="100%"/> 
  <br>
 </p>
 
-<<<<<<< HEAD
-### Demos of Videos
-
-<video controls>
-  <source src="https://github.com/Alpha-VLLM/Lumina-T2X/assets/54879512/2b6f7a94-35bf-442c-94b8-97952a9eb0c6" type="video/mp4">
-</video>
-
-### Demos of Multi-views
-
-<video controls>
-  <source src="./assets/videos/demo_multi_view.mp4" type="video/mp4">
-</video>
-
-
-### Demos of Text2Speech
-
-=======
 ### Video Generation
 
 <p align="center">
  <img src="https://github.com/Alpha-VLLM/Lumina-T2X/assets/54879512/2dddcd0c-ce04-4a53-bf5e-060155902ce8" width="100%"/> 
  <br>
 </p>
->>>>>>> 88a3a1e7
 
 ### Multi-view Generation
 
